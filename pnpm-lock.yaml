--- conflicted
+++ resolved
@@ -1050,8 +1050,6 @@
     resolution: {integrity: sha512-quJQXlTSUGL2LH9SUXo8VwsY4soanhgo6LNSm84E1LBcE8s3O0wpdiRzyR9z/ZZJMlMWv37qOOb9pdJlMUEKFQ==}
     engines: {node: '>=8'}
 
-<<<<<<< HEAD
-=======
   ansi-regex@6.1.0:
     resolution: {integrity: sha512-7HSX4QQb4CspciLpVFwyRe79O3xsIZDDLER21kERQ71oaPodF8jL725AgJMFAYbooIqolJoRLuM81SpeUkpkvA==}
     engines: {node: '>=12'}
@@ -1060,7 +1058,6 @@
     resolution: {integrity: sha512-VT0ZI6kZRdTh8YyJw3SMbYm/u+NqfsAxEpWO0Pf9sq8/e94WxxOpPKx9FR1FlyCtOVDNOQ+8ntlqFxiRc+r5qA==}
     engines: {node: '>=4'}
 
->>>>>>> c91048ae
   ansi-styles@4.3.0:
     resolution: {integrity: sha512-zbB9rCJAT1rbjiVDb2hqKFHNYLxgtk8NURxZ3IZwD3F6NtxbXZQCnnSi1Lkx+IDohdPlFp222wVALIheZJQSEg==}
     engines: {node: '>=8'}
@@ -1957,16 +1954,9 @@
     resolution: {integrity: sha512-/vlFKAoH5Cgt3Ie+JLhRbwOsCQePABiU3tJ1egGvyQ+33R/vcwM2Zl2QR/LzjsBeItPt3oSVXapn+m4nQDvpzw==}
     engines: {node: '>=14'}
 
-<<<<<<< HEAD
-=======
   lines-and-columns@1.2.4:
     resolution: {integrity: sha512-7ylylesZQ/PV29jhEDl3Ufjo6ZX7gCqJr5F7PKrqc93v7fzSymt1BpwEU8nAUXs8qzzvqhbjhK5QZg6Mt/HkBg==}
 
-  load-json-file@4.0.0:
-    resolution: {integrity: sha512-Kx8hMakjX03tiGTLAIdJ+lL0htKnXjEZN6hk/tozf/WOuYGdZBJrZ+rCJRbVCugsjB3jMLn9746NsQIf5VjBMw==}
-    engines: {node: '>=4'}
-
->>>>>>> c91048ae
   locate-character@3.0.0:
     resolution: {integrity: sha512-SW13ws7BjaeJ6p7Q6CO2nchbYEc3X3J6WrmTTDto7yMPqVSZTUyY5Tjbid+Ab8gLnATtygYtiDIJGQRRn2ZOiA==}
 
@@ -2008,12 +1998,6 @@
     resolution: {integrity: sha512-/IXtbwEk5HTPyEwyKX6hGkYXxM9nbj64B+ilVJnC/R6B0pH5G4V3b0pVbL7DBj4tkhBAppbQUlf6F6Xl9LHu1g==}
     engines: {node: '>= 0.4'}
 
-<<<<<<< HEAD
-=======
-  memorystream@0.3.1:
-    resolution: {integrity: sha512-S3UwM3yj5mtUSEfP41UZmt/0SCoVYUcU1rkXv+BQ5Ig8ndL4sPoJNBUJERafdPb5jjHJGuMgytgKvKIf58XNBw==}
-    engines: {node: '>= 0.10.0'}
-
   merge2@1.4.1:
     resolution: {integrity: sha512-8q7VEgMJW4J8tcfVPy8g09NcQwZdbwFEqhe/WZkoIzjn/3TGDwtOCYtXGxA3O8tPzpczCCDgv+P2P5y00ZJOOg==}
     engines: {node: '>= 8'}
@@ -2022,7 +2006,6 @@
     resolution: {integrity: sha512-PXwfBhYu0hBCPw8Dn0E+WDYb7af3dSLVWKi3HGv84IdF4TyFoC0ysxFd0Goxw7nSv4T/PzEJQxsYsEiFCKo2BA==}
     engines: {node: '>=8.6'}
 
->>>>>>> c91048ae
   minimatch@3.1.2:
     resolution: {integrity: sha512-J7p63hRiAjw1NDEww1W7i37+ByIrOWO5XQQAzZ3VOcL0PNybwpfmV/N05zFAzwQ9USyEcX6t3UO+K5aqBQOIHw==}
 
@@ -2073,16 +2056,10 @@
   node-releases@2.0.19:
     resolution: {integrity: sha512-xxOWJsBKtzAq7DY0J+DTzuz58K8e7sJbdgwkbMWQe8UYB6ekmsQ45q0M/tJDsGaZmbC+l7n57UV8Hl5tHxO9uw==}
 
-<<<<<<< HEAD
-=======
-  normalize-package-data@2.5.0:
-    resolution: {integrity: sha512-/5CMN3T0R4XTj4DcGaexo+roZSdSFW/0AOOTROrjxzCG1wrWXEsGbRKevjlIL+ZDE4sZlJr5ED4YW0yqmkK+eA==}
-
   normalize-path@3.0.0:
     resolution: {integrity: sha512-6eZs5Ls3WtCisHWp9S2GUy8dqkpGi4BVSz3GaqiE6ezub0512ESztXUwUB6C6IKbQkY2Pnb/mD4WYojCRwcwLA==}
     engines: {node: '>=0.10.0'}
 
->>>>>>> c91048ae
   normalize-range@0.1.2:
     resolution: {integrity: sha512-bdok/XvKII3nUpklnV6P2hxtMNrCboOjAcyBuQnWEhO665FwrSNRxU+AqpsyvO6LgGYPspN+lu5CLtw4jPRKNA==}
     engines: {node: '>=0.10.0'}
@@ -2195,22 +2172,10 @@
     resolution: {integrity: sha512-M7BAV6Rlcy5u+m6oPhAPFgJTzAioX/6B0DxyvDlo9l8+T3nLKbrczg2WLUyzd45L8RqfUMyGPzekbMvX2Ldkwg==}
     engines: {node: '>=12'}
 
-<<<<<<< HEAD
-=======
-  pidtree@0.3.1:
-    resolution: {integrity: sha512-qQbW94hLHEqCg7nhby4yRC7G2+jYHY4Rguc2bjw7Uug4GIJuu1tvf2uHaZv5Q8zdt+WKJ6qK1FOI6amaWUo5FA==}
-    engines: {node: '>=0.10'}
-    hasBin: true
-
   pify@2.3.0:
     resolution: {integrity: sha512-udgsAY+fTnvv7kI7aaxbqwWNb0AHiB0qBO89PZKPkoTmGOgdbrHDKD+0B2X4uTfJ/FT1R09r9gTsjUjNJotuog==}
     engines: {node: '>=0.10.0'}
 
-  pify@3.0.0:
-    resolution: {integrity: sha512-C3FsVNH1udSEX48gGX1xfvwTWfsYWj5U+8/uK15BGzIGrKoUpghX8hWZwa/OFnakBiiVNmBvemTJR5mcy7iPcg==}
-    engines: {node: '>=4'}
-
->>>>>>> c91048ae
   pino-abstract-transport@2.0.0:
     resolution: {integrity: sha512-F63x5tizV6WCh4R6RHyi2Ml+M70DNRXt/+HANowMflpgGFMAym/VKm6G7ZOQRjqN7XbGxK1Lg9t6ZrtzOaivMw==}
 
@@ -2406,20 +2371,13 @@
   react-is@17.0.2:
     resolution: {integrity: sha512-w2GsyukL62IJnlaff/nRegPQR94C/XXamvMWmSHRJ4y7Ts/4ocGRmTHvOs8PSE6pB3dWOrD/nueuU5sduBsQ4w==}
 
-<<<<<<< HEAD
-=======
   read-cache@1.0.0:
     resolution: {integrity: sha512-Owdv/Ft7IjOgm/i0xvNDZ1LrRANRfew4b2prF3OWMQLxLfu3bS8FVhCsrSCMK4lR56Y9ya+AThoTpDCTxCmpRA==}
-
-  read-pkg@3.0.0:
-    resolution: {integrity: sha512-BLq/cCO9two+lBgiTYNqD6GdtK8s4NpaWrl6/rCO9w0TUS8oJl7cmToOZfRYllKTISY6nt1U7jQ53brmKqY6BA==}
-    engines: {node: '>=4'}
 
   readdirp@3.6.0:
     resolution: {integrity: sha512-hOS089on8RduqdbhvQ5Z37A0ESjsqz6qnRcffsMU3495FuTdqSm+7bhJ29JvIOsBDEEnan5DPu9t3To9VRlMzA==}
     engines: {node: '>=8.10.0'}
 
->>>>>>> c91048ae
   readdirp@4.0.2:
     resolution: {integrity: sha512-yDMz9g+VaZkqBYS/ozoBJwaBhTbZo3UNYQHNRw1D3UFQB8oHB4uS/tAODO+ZLjGWmUbKnIlOWO+aaIiAxrUWHA==}
     engines: {node: '>= 14.16.0'}
@@ -2607,8 +2565,6 @@
   std-env@3.9.0:
     resolution: {integrity: sha512-UGvjygr6F6tpH7o2qyqR6QYpwraIjKSdtzyBdyytFOHmPZY917kwdwLG0RbOjWOnKmnm3PeHjaoLLMie7kPLQw==}
 
-<<<<<<< HEAD
-=======
   string-width@4.2.3:
     resolution: {integrity: sha512-wKyQRQpjJ0sIp62ErSZdGsjMJWsap5oRNihHhu6G7JVO/9jIB6UyevL+tXuOqrng8j/cxKTWyWUwvSTriiZz/g==}
     engines: {node: '>=8'}
@@ -2617,11 +2573,6 @@
     resolution: {integrity: sha512-HnLOCR3vjcY8beoNLtcjZ5/nxn2afmME6lhrDrebokqMap+XbeW8n9TXpPDOqdGK5qcI3oT0GKTW6wC7EMiVqA==}
     engines: {node: '>=12'}
 
-  string.prototype.padend@3.1.6:
-    resolution: {integrity: sha512-XZpspuSB7vJWhvJc9DLSlrXl1mcA2BdoY5jjnS135ydXqLoqhs96JjDtCkjJEQHvfqZIp9hBuBMgI589peyx9Q==}
-    engines: {node: '>= 0.4'}
-
->>>>>>> c91048ae
   string.prototype.trim@1.2.10:
     resolution: {integrity: sha512-Rs66F0P/1kedk5lyYyH9uBzuiI/kNRmwJAR9quK6VOtIpZ2G+hMZd+HQbbv25MgCA6gEffoMZYxlTod4WcdrKA==}
     engines: {node: '>= 0.4'}
@@ -3944,15 +3895,10 @@
 
   ansi-regex@5.0.1: {}
 
-<<<<<<< HEAD
-=======
-  ansi-regex@6.1.0: {}
-
   ansi-styles@3.2.1:
     dependencies:
       color-convert: 1.9.3
 
->>>>>>> c91048ae
   ansi-styles@4.3.0:
     dependencies:
       color-convert: 2.0.1
@@ -4969,18 +4915,8 @@
 
   math-intrinsics@1.1.0: {}
 
-<<<<<<< HEAD
-=======
   memorystream@0.3.1: {}
 
-  merge2@1.4.1: {}
-
-  micromatch@4.0.8:
-    dependencies:
-      braces: 3.0.3
-      picomatch: 2.3.1
-
->>>>>>> c91048ae
   minimatch@3.1.2:
     dependencies:
       brace-expansion: 1.1.11
@@ -5022,18 +4958,8 @@
 
   node-releases@2.0.19: {}
 
-<<<<<<< HEAD
-=======
-  normalize-package-data@2.5.0:
-    dependencies:
-      hosted-git-info: 2.8.9
-      resolve: 1.22.10
-      semver: 5.7.2
-      validate-npm-package-license: 3.0.4
-
   normalize-path@3.0.0: {}
 
->>>>>>> c91048ae
   normalize-range@0.1.2: {}
 
   npm-run-all@4.1.5:
@@ -5154,15 +5080,8 @@
 
   picomatch@4.0.2: {}
 
-<<<<<<< HEAD
-=======
-  pidtree@0.3.1: {}
-
   pify@2.3.0: {}
 
-  pify@3.0.0: {}
-
->>>>>>> c91048ae
   pino-abstract-transport@2.0.0:
     dependencies:
       split2: 4.2.0
@@ -5310,23 +5229,14 @@
 
   react-is@17.0.2: {}
 
-<<<<<<< HEAD
-=======
   read-cache@1.0.0:
     dependencies:
       pify: 2.3.0
 
-  read-pkg@3.0.0:
-    dependencies:
-      load-json-file: 4.0.0
-      normalize-package-data: 2.5.0
-      path-type: 3.0.0
-
   readdirp@3.6.0:
     dependencies:
       picomatch: 2.3.1
 
->>>>>>> c91048ae
   readdirp@4.0.2: {}
 
   real-require@0.2.0: {}
@@ -5588,8 +5498,6 @@
 
   std-env@3.9.0: {}
 
-<<<<<<< HEAD
-=======
   string-width@4.2.3:
     dependencies:
       emoji-regex: 8.0.0
@@ -5602,14 +5510,6 @@
       emoji-regex: 9.2.2
       strip-ansi: 7.1.0
 
-  string.prototype.padend@3.1.6:
-    dependencies:
-      call-bind: 1.0.8
-      define-properties: 1.2.1
-      es-abstract: 1.23.10
-      es-object-atoms: 1.1.1
-
->>>>>>> c91048ae
   string.prototype.trim@1.2.10:
     dependencies:
       call-bind: 1.0.8
