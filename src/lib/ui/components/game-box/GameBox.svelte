--- conflicted
+++ resolved
@@ -20,21 +20,7 @@
   import ScaledContainer from './ScaledContainer.svelte';
 
   /**
-<<<<<<< HEAD
-   * @typedef {{
-   *   isMobile:boolean,
-   *   isIpad:boolean,
-   *   os:'Android'|'iOS',
-   *   isFullscreen:boolean,
-   *   isDevMode:boolean,
-   *   requestDevmode:function,
-   *   requestFullscreen:function,
-   *   gameWidth: number,
-   *   gameHeight: number
-   * }} SnippetParams
-=======
    * @typedef {import('./typedef.js').SnippetParams} SnippetParams
->>>>>>> 2c7b8dd5
    */
 
   /**
@@ -243,13 +229,8 @@
 
   let isPwa = $state(false);
 
-<<<<<<< HEAD
   let os = $state();
 
-  let isIpad = $state(false);
-
-=======
->>>>>>> 2c7b8dd5
   let isMobile = $state(false);
 
   let isDevMode = $state(false);
@@ -322,18 +303,11 @@
 
     isMobile = getIsMobile();
 
-<<<<<<< HEAD
     isIpad = getIsIpad();
 
-    os = getOS();
-
-    // Run before show
-    isFullscreen = !!document.fullscreenElement;
-=======
     isIos = isAppleMobile;
     isAndroid = !isAppleMobile && /Android/.test(navigator.userAgent);
     isIpadOS = getIsIpadOS();
->>>>>>> 2c7b8dd5
 
     isFullscreen = getIsFullscreen();
 
@@ -399,10 +373,20 @@
     const html = document.documentElement;
     html.classList.add(gameBoxNoScroll);
 
-<<<<<<< HEAD
+    // // Prevent page scroll while allowing child elements to scroll
+    // const preventPageScroll = () => {
+    //   window.scrollTo(0, 0);
+    // };
+
+    // window.addEventListener('scroll', preventPageScroll, { passive: true });
+
+    // return () => {
+    //   html.classList.remove(gameBoxNoScroll);
+    //   window.removeEventListener('scroll', preventPageScroll);
+    // };
     return () => {
       html.classList.remove(gameBoxNoScroll);
-    };
+    }
   });
 
   function getOS() {
@@ -411,11 +395,6 @@
     } else if (/Android/.test(navigator.userAgent)) {
       return 'Android';
     }
-  }
-
-  function getIsIpad() {
-    const userAgent = navigator.userAgent || '';
-    return /iPad|Tablet/i.test(userAgent);
   }
 
   /**
@@ -432,23 +411,29 @@
     } else if (/Android/.test(navigator.userAgent)) {
       return true;
     }
-=======
-    // // Prevent page scroll while allowing child elements to scroll
-    // const preventPageScroll = () => {
-    //   window.scrollTo(0, 0);
-    // };
->>>>>>> 2c7b8dd5
-
-    // window.addEventListener('scroll', preventPageScroll, { passive: true });
-
-    // return () => {
-    //   html.classList.remove(gameBoxNoScroll);
-    //   window.removeEventListener('scroll', preventPageScroll);
-    // };
-    return () => {
-      html.classList.remove(gameBoxNoScroll);
-    }
-  });
+
+    return false;
+  }
+
+  /**
+   * Returns true if the window is in full screen
+   * - Checks if CSS thinks we're in fullscreen mode
+   * - Checks if there is a fullscreen element (for safari)
+   */
+  function getIsFullscreen() {
+    if (
+      window.matchMedia(
+        '(display-mode: fullscreen) or (display-mode: standalone)'
+      ).matches
+    ) {
+      return true;
+    } else if (document.fullscreenElement) {
+      // Safari
+      return true;
+    }
+
+    return false;
+  }
 
   async function requestFullscreen() {
     // console.debug('Request full screen');
@@ -548,15 +533,10 @@
                 isLandscape,
                 isPortrait: !isLandscape,
                 isMobile,
-<<<<<<< HEAD
-                isIpad,
-                os,
-=======
                 isIos,
                 isAndroid,
                 isIpadOS,
                 isPwa,
->>>>>>> 2c7b8dd5
                 isFullscreen,
                 isDevMode,
                 requestDevmode,
@@ -564,39 +544,6 @@
                 gameWidth,
                 gameHeight
               })}
-<<<<<<< HEAD
-            {:else if supportsFullscreen && !isDevMode}
-              <!-- Require fullscreen (on landscape) -->
-              {@render snippetRequireFullscreen({
-                isMobile,
-                isIpad,
-                os,
-                isFullscreen,
-                isDevMode,
-                requestDevmode,
-                requestFullscreen,
-                gameWidth,
-                gameHeight
-              })}
-            {:else if (isMobile || isIpad) && snippetInstallOnHomeScreen && !isDevMode}
-              <!-- Require install on home screen on mobile -->
-              {@render snippetInstallOnHomeScreen({
-                isMobile,
-                isIpad,
-                os,
-                isFullscreen,
-                isDevMode,
-                requestDevmode,
-                requestFullscreen,
-                gameWidth,
-                gameHeight
-              })}
-            {:else}
-              {@render snippetLandscape({
-                isMobile,
-                isIpad,
-                os,
-=======
             </ScaledContainer>
             <!-- Portrait content -->
             <ScaledContainer
@@ -615,7 +562,6 @@
                 isAndroid,
                 isIpadOS,
                 isPwa,
->>>>>>> 2c7b8dd5
                 isFullscreen,
                 isDevMode,
                 requestDevmode,
@@ -623,30 +569,8 @@
                 gameWidth,
                 gameHeight
               })}
-<<<<<<< HEAD
-            {/if}
-          {:else}
-            <!-- Do not require fullscreen -->
-            <!-- *we do not try install home app -->
-            {@render snippetLandscape({
-              isMobile,
-              isIpad,
-              os,
-              isFullscreen,
-              isDevMode,
-              requestDevmode,
-              requestFullscreen,
-              gameWidth,
-              gameHeight
-            })}
-          {/if}
-        {:else}
-          <!-- Portrait -->
-          {#if snippetRequireFullscreen}
-=======
             </ScaledContainer>
           {:else if supportsFullscreen && !isDevMode}
->>>>>>> 2c7b8dd5
             <!-- Require fullscreen -->
             <ScaledContainer
               enableScaling={enableScaling}
@@ -659,15 +583,7 @@
                 isLandscape,
                 isPortrait: !isLandscape,
                 isMobile,
-<<<<<<< HEAD
-                isIpad,
                 os,
-=======
-                isIos,
-                isAndroid,
-                isIpadOS,
-                isPwa,
->>>>>>> 2c7b8dd5
                 isFullscreen,
                 isDevMode,
                 requestDevmode,
@@ -689,15 +605,10 @@
                 isLandscape,
                 isPortrait: !isLandscape,
                 isMobile,
-<<<<<<< HEAD
-                isIpad,
-                os,
-=======
                 isIos,
                 isAndroid,
                 isIpadOS,
                 isPwa,
->>>>>>> 2c7b8dd5
                 isFullscreen,
                 isDevMode,
                 requestDevmode,
@@ -705,14 +616,6 @@
                 gameWidth,
                 gameHeight
               })}
-<<<<<<< HEAD
-            {:else if (isMobile || isIpad) && snippetInstallOnHomeScreen && !isDevMode}
-              <!-- Require install on home screen on mobile -->
-              {@render snippetInstallOnHomeScreen({
-                isMobile,
-                isIpad,
-                os,
-=======
             </ScaledContainer>
           {:else}
             <!-- Landscape content -->
@@ -732,7 +635,6 @@
                 isAndroid,
                 isIpadOS,
                 isPwa,
->>>>>>> 2c7b8dd5
                 isFullscreen,
                 isDevMode,
                 requestDevmode,
@@ -754,15 +656,10 @@
                 isLandscape,
                 isPortrait: !isLandscape,
                 isMobile,
-<<<<<<< HEAD
-                isIpad,
-                os,
-=======
                 isIos,
                 isAndroid,
                 isIpadOS,
                 isPwa,
->>>>>>> 2c7b8dd5
                 isFullscreen,
                 isDevMode,
                 requestDevmode,
@@ -811,12 +708,6 @@
               isLandscape,
               isPortrait: !isLandscape,
               isMobile,
-<<<<<<< HEAD
-              isIpad,
-=======
-              isIos,
-              isAndroid,
->>>>>>> 2c7b8dd5
               os,
               isFullscreen,
               isDevMode,
